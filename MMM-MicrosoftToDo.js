/*
global Module, Log, moment
*/
Module.register("MMM-MicrosoftToDo", {
  // Module config defaults.           // Make all changes in your config.js file
  defaults: {
    oauth2ClientSecret: "",
    oauth2RefreshToken: "",
    oauth2ClientId: "",
    orderBy: "dueDate",
    hideIfEmpty: false,
    showCheckbox: true,
    maxWidth: 450,
    itemLimit: 200,
    completeOnClick: false,
    showDueDate: false,
    dateFormat: "ddd MMM Do [ - ]",
    refreshSeconds: 60,
    fade: false,
    fadePoint: 0.5,
    useRelativeDate: false,
    plannedTasks: {
      enable: false,
      includedLists: [".*"],
      duration: {
        weeks: 2
      }
    },
    colorDueDate: false
  },

  getStyles: function () {
    return ["MMM-MicrosoftToDo.css"];
  },

  // Override dom generator.
  getDom: function () {
    // copy module object to be accessible in callbacks
<<<<<<< HEAD
    var self = this
=======
    var self = this;
>>>>>>> 7e6621c5

    // styled wrapper of the todo list
    var listWrapper = document.createElement("ul");
    listWrapper.style.maxWidth = this.config.maxWidth + "px";
    listWrapper.style.paddingLeft = "0";
    listWrapper.style.marginTop = "0";
    listWrapper.style.listStyleType = "none";
    listWrapper.classList.add("small");

    // for each entry add styled list items
    if (this.list.length !== 0) {
      // Define variable itemCounter and set to 0
      var itemCounter = 0;
      this.list.forEach(function (element) {
        // Get due date array
        var taskDue = "";

        var listSpan = document.createElement("span");
        if (self.config.showCheckbox) {
          listSpan.append(document.createTextNode("▢ "));
        }

        if (self.config.showDueDate === true && element.dueDateTime != null) {
          // timezone is returned as UTC
          taskDue = Object.values(element.dueDateTime);
          // converting time zone to browser provided timezone and formatting time according to configuration
          var taskDueDate = moment
            .utc(taskDue[0])
            .tz(Intl.DateTimeFormat().resolvedOptions().timeZone)
            .add(1, "d"); // Due date in Task defaults to midnight on the day, so add a day to shift due date to midnight the next day

          var classNames = ["mmm-task-due-date"];
          if (self.config.colorDueDate) {
            const now = moment();
            const next24 = moment().add(1, "d");
            // overdue
            if (taskDueDate.isBefore(now)) {
              classNames.push("overdue");
            }

            // due in the next day
            if (taskDueDate.isBetween(now, next24)) {
              classNames.push("soon");
            }

            if (taskDueDate.isAfter(next24)) {
              classNames.push("upcoming");
            }
          }
          if (self.config.useRelativeDate) {
            taskDue = `${taskDueDate.fromNow()} - `;
          } else {
            taskDue = taskDueDate.format(self.config.dateFormat);
          }
          var taskText = document.createElement("i");
          taskText.innerText = taskDue;
          taskText.className = classNames.join(" ");

          listSpan.append(taskText);
        }

        var listItem = document.createElement("li");
        listItem.style.listStylePosition = "inside";
        listItem.style.whiteSpace = "nowrap";
        listItem.style.overflow = "hidden";
        listItem.style.textOverflow = "ellipsis";

        // needed for the fade effect
        itemCounter += 1;

        // Create fade effect.
        if (self.config.fade && self.config.fadePoint < 1) {
          if (self.config.fadePoint < 0) {
            self.config.fadePoint = 0;
          }
          var startingPoint = self.config.itemLimit * self.config.fadePoint;
          var steps = self.config.itemLimit - startingPoint;

          var currentStep = itemCounter - startingPoint;
          if (itemCounter < self.config.itemLimit) {
            listItem.style.opacity = 1 - (1 / steps) * currentStep;
          } else if (itemCounter === self.config.itemLimit) {
            // Set opacity of last item to 90% of the opacity of the second to last item
            listItem.style.opacity =
              0.9 * (1 - (1 / steps) * (currentStep - 1));
          }
        }
<<<<<<< HEAD
        var listItem = document.createElement('li')
        listItem.style.listStylePosition = 'inside'
        listItem.style.whiteSpace = 'nowrap'
        listItem.style.overflow = 'hidden'
        listItem.style.textOverflow = 'ellipsis'

        // checkbox icon is added based on configuration
        if (this.config.showCheckbox) {
          listItem.appendChild(document.createTextNode('▢ '))
        }

        // display the (previously formatted) due date
        if (taskDue !== '') {
          listItem.appendChild(document.createTextNode(taskDue))
        }

        // extract tags (#Tag) from subject an display them differently
        var subjectTokens = element.subject.match(/((#[^\s]+)|(?!\s)[^#]*|\s+)+?/g)
        for (var i = 0; i < subjectTokens.length; i++) {
          if (subjectTokens[i].startsWith('#')) {
            var tagNode = document.createElement('span')
            tagNode.innerText = subjectTokens[i]
            if (self.config.highlightTagColor != null) {
              tagNode.style.color = self.config.highlightTagColor
            }
            listItem.appendChild(tagNode)
          } else {
            listItem.appendChild(document.createTextNode(subjectTokens[i]))
          }
        }

=======

        listSpan.append(document.createTextNode(element.title));

        listItem.appendChild(listSpan);
>>>>>>> 7e6621c5
        // complete task when clicked on it
        if (self.config.completeOnClick) {
          listItem.onclick = function () {
            self.sendSocketNotification("COMPLETE_TASK", {
              module: self.data.identifier,
              listId: element.listId,
              taskId: element.id,
              config: self.config
            });
          };
        }
        listWrapper.appendChild(listItem);
      });
    } else {
      // otherwise indicate that there are no list entries
      listWrapper.innerHTML +=
        '<li style="list-style-position:inside; white-space: nowrap; overflow: hidden; text-overflow: ellipsis;">' +
        this.translate("NO_ENTRIES") +
        "</li>";
    }
    return listWrapper;
  },

  getTranslations: function () {
    return {
      en: "translations/en.js",
      de: "translations/de.js"
    };
  },

  socketNotificationReceived: function (notification, payload) {
    if (notification === "FETCH_INFO_ERROR_" + this.config.id) {
      Log.error(
        "An error occurred while retrieving the todo list from Microsoft To Do. Please check the logs."
      );
      Log.error(payload.error);
      Log.error(payload.errorDescription);
      this.list = [
        { subject: "Error occurred: " + payload.error + ". Check logs." }
      ];

      this.updateDom();
    }

    if (notification === "DATA_FETCHED_" + this.config.id) {
      this.list = payload;
      Log.info(this.name + " received list of " + this.list.length + " items.");

      // check if module should be hidden according to list size and the module's configuration
      if (this.config.hideIfEmpty) {
        if (this.list.length > 0) {
          if (this.hidden) {
            this.show();
          }
        } else {
          if (!this.hidden) {
            Log.info(
              this.name +
                " hiding module according to 'hideIfEmpty' configuration, since there are no tasks present in the list."
            );
            this.hide();
          }
        }
      }

      this.updateDom();
    }

    if (notification === "TASK_COMPLETED_" + this.config.id) {
      this.sendSocketNotification("FETCH_DATA", this.config);
    }
  },

  start: function () {
    // copy module object to be accessible in callbacks
    var self = this;

    // start with empty list that shows loading indicator
    self.list = [{ subject: this.translate("LOADING_ENTRIES") }];
    self.validateConfig();

<<<<<<< HEAD
    // set default max module width
    if (self.config.maxWidth === undefined) {
      self.config.maxWidth = '450px'
    }

    // set default limit for number of tasks to be shown
    if (self.config.itemLimit === undefined) {
      self.config.itemLimit = '200'
    }

    // set default task completion on click to false
    if (self.config.completeOnClick === undefined) {
      self.config.completeOnClick = false
    }

    // decide if the task due date should be shown in front of each todo list item, if it exists
    if (self.config.showDueDate === undefined) {
      self.config.showDueDate = false
    }

    // decide if tags should be highlighted
    if (self.config.highlightTagColor === undefined) {
      self.config.highlightTagColor = null
    }

    // format to display the due date
    if (self.config.dateFormat === undefined) {
      self.config.dateFormat = 'ddd MMM Do [ - ]'
    }
=======
    // update tasks every based on config refresh
    var refreshFunction = function () {
      self.sendSocketNotification("FETCH_DATA", self.config);
    };
    refreshFunction();
    setInterval(refreshFunction, self.config.refreshSeconds * 1000);
  },
>>>>>>> 7e6621c5

  validateConfig: function () {
    var self = this;

    // in case there are multiple instances of this module, ensure the responses from node_helper are mapped to the correct module
    self.config.id = this.identifier;

    if (self.config.listId !== undefined) {
      Log.error(
        `${self.name} - configuration parameter listId is invalid, please use listName instead.`
      );
      return false;
    }

    return true;
  }
});<|MERGE_RESOLUTION|>--- conflicted
+++ resolved
@@ -26,7 +26,8 @@
         weeks: 2
       }
     },
-    colorDueDate: false
+    colorDueDate: false,
+    highlightTagColor: null
   },
 
   getStyles: function () {
@@ -36,11 +37,7 @@
   // Override dom generator.
   getDom: function () {
     // copy module object to be accessible in callbacks
-<<<<<<< HEAD
-    var self = this
-=======
     var self = this;
->>>>>>> 7e6621c5
 
     // styled wrapper of the todo list
     var listWrapper = document.createElement("ul");
@@ -128,44 +125,24 @@
               0.9 * (1 - (1 / steps) * (currentStep - 1));
           }
         }
-<<<<<<< HEAD
-        var listItem = document.createElement('li')
-        listItem.style.listStylePosition = 'inside'
-        listItem.style.whiteSpace = 'nowrap'
-        listItem.style.overflow = 'hidden'
-        listItem.style.textOverflow = 'ellipsis'
-
-        // checkbox icon is added based on configuration
-        if (this.config.showCheckbox) {
-          listItem.appendChild(document.createTextNode('▢ '))
-        }
-
-        // display the (previously formatted) due date
-        if (taskDue !== '') {
-          listItem.appendChild(document.createTextNode(taskDue))
-        }
 
         // extract tags (#Tag) from subject an display them differently
-        var subjectTokens = element.subject.match(/((#[^\s]+)|(?!\s)[^#]*|\s+)+?/g)
-        for (var i = 0; i < subjectTokens.length; i++) {
-          if (subjectTokens[i].startsWith('#')) {
-            var tagNode = document.createElement('span')
-            tagNode.innerText = subjectTokens[i]
+        var titleTokens = element.title.match(/((#[^\s]+)|(?!\s)[^#]*|\s+)+?/g);
+        for (var i = 0; i < titleTokens.length; i++) {
+          if (titleTokens[i].startsWith("#")) {
+            var tagNode = document.createElement("span")
+            tagNode.innerText = titleTokens[i];
             if (self.config.highlightTagColor != null) {
-              tagNode.style.color = self.config.highlightTagColor
-            }
-            listItem.appendChild(tagNode)
+              tagNode.style.color = self.config.highlightTagColor;
+            }
+            listItem.appendChild(tagNode);
           } else {
-            listItem.appendChild(document.createTextNode(subjectTokens[i]))
-          }
-        }
-
-=======
-
-        listSpan.append(document.createTextNode(element.title));
+            listItem.appendChild(document.createTextNode(titleTokens[i]));
+          }
+        }
 
         listItem.appendChild(listSpan);
->>>>>>> 7e6621c5
+
         // complete task when clicked on it
         if (self.config.completeOnClick) {
           listItem.onclick = function () {
@@ -247,37 +224,6 @@
     self.list = [{ subject: this.translate("LOADING_ENTRIES") }];
     self.validateConfig();
 
-<<<<<<< HEAD
-    // set default max module width
-    if (self.config.maxWidth === undefined) {
-      self.config.maxWidth = '450px'
-    }
-
-    // set default limit for number of tasks to be shown
-    if (self.config.itemLimit === undefined) {
-      self.config.itemLimit = '200'
-    }
-
-    // set default task completion on click to false
-    if (self.config.completeOnClick === undefined) {
-      self.config.completeOnClick = false
-    }
-
-    // decide if the task due date should be shown in front of each todo list item, if it exists
-    if (self.config.showDueDate === undefined) {
-      self.config.showDueDate = false
-    }
-
-    // decide if tags should be highlighted
-    if (self.config.highlightTagColor === undefined) {
-      self.config.highlightTagColor = null
-    }
-
-    // format to display the due date
-    if (self.config.dateFormat === undefined) {
-      self.config.dateFormat = 'ddd MMM Do [ - ]'
-    }
-=======
     // update tasks every based on config refresh
     var refreshFunction = function () {
       self.sendSocketNotification("FETCH_DATA", self.config);
@@ -285,7 +231,6 @@
     refreshFunction();
     setInterval(refreshFunction, self.config.refreshSeconds * 1000);
   },
->>>>>>> 7e6621c5
 
   validateConfig: function () {
     var self = this;
